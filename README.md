--- conflicted
+++ resolved
@@ -10,15 +10,10 @@
 
 ## Features
 
-<<<<<<< HEAD
-* HTTP2 with Let's Encrypt integration for automatic TLS if enabled
-* Automatic self signed certificate generation and use if enabled
-=======
 * HTTP2 with [Let's Encrypt](https://letsencrypt.org/) integration for automatic TLS, if enabled.
 * Automatic self signed certificate generation and use, if enabled.
 * Multiple language support: English, Italian, Spanish, Irish. ISO 639-1 are given on the CLI.
 
->>>>>>> 55b0ad06
 Certificates are cached in `${HOME}/.autocert` for reuse.
 
 ## Installation
@@ -35,7 +30,43 @@
 gmake install
 ```
 
-<<<<<<< HEAD
+### Examples
+
+HTTP/1.1 on default port (8000)
+
+```
+simple-httpd
+```
+
+HTTP/1.1 on the given port
+
+```
+simple-httpd -p 8181
+```
+
+HTTP/2 with Let's Encrypt on the default port
+
+```
+simple-httpd -l some.valid.domain
+```
+
+The port assignment is for the HTTP server.  The TLS port will be 8081 and both will respond to requests.
+
+```
+simple-httpd -p 8080 -t some.valid.domain
+```
+
+Generate a self signed certificate and run the server
+
+```
+simple-httpd -g
+```
+
+Run server in Spanish
+
+```
+simple-httpd -l es
+
 ### Downloads
  Check our [releases](https://github.com/GrowtopiaJaw/simple-httpd/releases) section.
 
@@ -76,46 +107,8 @@
 | [simple-httpd-openbsd-amd64](https://github.com/GrowtopiaJaw/simple-httpd/releases/download/v0.2.1/simple-httpd-openbsd-amd64) | 0.2.1 | OpenBSD x86_64 64-bit | b6a4119d11e77bfa879818ee1535ae09f74d7b81 |
 | [simple-httpd-openbsd-arm64](https://github.com/GrowtopiaJaw/simple-httpd/releases/download/v0.2.1/simple-httpd-openbsd-arm64) | 0.2.1 | OpenBSD ARM 64-bit | 913426dba514aec05ede6c3db4cba64999993797 |
 | [simple-httpd-openbsd-armv6](https://github.com/GrowtopiaJaw/simple-httpd/releases/download/v0.2.1/simple-httpd-openbsd-armv6) | 0.2.1 | OpenBSD ARM 32-bit armv6 | 34c345e68dbe9e904f66155
-=======
-### Examples
-
-HTTP/1.1 on default port (8000)
-
-```
-simple-httpd
-```
-
-HTTP/1.1 on the given port
-
-```
-simple-httpd -p 8181
-```
-
-HTTP/2 with Let's Encrypt on the default port
-
-```
-simple-httpd -l some.valid.domain
-```
-
-The port assignment is for the HTTP server.  The TLS port will be 8081 and both will respond to requests.
-
-```
-simple-httpd -p 8080 -t some.valid.domain
-```
-
-Generate a self signed certificate and run the server
-
-```
-simple-httpd -g
-```
-
-Run server in Spanish
-
-```
-simple-httpd -l es
 
 ## Contributions
 
 * File Issue with details of the problem, feature request, etc.
-* Submit a pull request and include details of what problem or feature the code is solving or implementing.
->>>>>>> 55b0ad06
+* Submit a pull request and include details of what problem or feature the code is solving or implementing.