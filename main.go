--- conflicted
+++ resolved
@@ -23,11 +23,6 @@
 	"golang.org/x/crypto/acme/autocert"
 )
 
-<<<<<<< HEAD
-const version = "0.2.1"
-const name = "simple-httpd"
-const pathSeperator = "/"
-=======
 var (
 	name    string
 	version string
@@ -35,7 +30,6 @@
 	// `-ldflags "-X main.gitSHA=$(shell git rev-parse HEAD)"`
 	gitSHA string
 )
->>>>>>> 55b0ad06
 
 var indexHTMLFiles = []string{
 	"index.html",
